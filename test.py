#!/usr/bin/env python3
#
# This file is open source software, licensed to you under the terms
# of the Apache License, Version 2.0 (the "License").  See the NOTICE file
# distributed with this work for additional information regarding copyright
# ownership.  You may not use this file except in compliance with the License.
#
# You may obtain a copy of the License at
#
#   http://www.apache.org/licenses/LICENSE-2.0
#
# Unless required by applicable law or agreed to in writing,
# software distributed under the License is distributed on an
# "AS IS" BASIS, WITHOUT WARRANTIES OR CONDITIONS OF ANY
# KIND, either express or implied.  See the License for the
# specific language governing permissions and limitations
# under the License.
#
import os
import sys
import argparse
import subprocess
import signal
import re

boost_tests = [
    'futures_test',
    'thread_test',
    'memcached/test_ascii_parser',
    'sstring_test',
    'output_stream_test',
    'httpd',
    'fstream_test',
    'foreign_ptr_test',
    'semaphore_test',
    'shared_ptr_test',
<<<<<<< HEAD
    'urchin/bytes_ostream_test',
    'urchin/types_test',
    'urchin/keys_test',
    'urchin/mutation_test',
    'urchin/mutation_reader_test',
    'urchin/cql_query_test',
    'urchin/sstable_test',
    'urchin/sstable_mutation_test',
    'urchin/commitlog_test',
    'urchin/hash_test',
    'urchin/serializer_test',
    'test-serialization',
    'cartesian_product_test',
    'urchin/UUID_test',
    'urchin/compound_test',
    'urchin/murmur_hash_test',
    'urchin/partitioner_test',
    'urchin/frozen_mutation_test',
    'urchin/gossiping_property_file_snitch_test',
    'urchin/row_cache_test',
=======
    'fileiotest',
>>>>>>> f687ec40
]

other_tests = [
    'smp_test',
    'timertest',
    'distributed_test',
    'allocator_test',
    'directory_test',
    'thread_context_switch',
]

last_len = 0

def print_status_short(msg):
    global last_len
    print('\r' + ' '*last_len, end='')
    last_len = len(msg)
    print('\r' + msg, end='')

print_status_verbose = print

class Alarm(Exception):
    pass
def alarm_handler(signum, frame):
    raise Alarm

if __name__ == "__main__":
    all_modes = ['debug', 'release']

    parser = argparse.ArgumentParser(description="Seastar test runner")
    parser.add_argument('--fast',  action="store_true", help="Run only fast tests")
    parser.add_argument('--name',  action="store", help="Run only test whose name contains given string")
    parser.add_argument('--mode', choices=all_modes, help="Run only tests for given build mode")
    parser.add_argument('--timeout', action="store",default="300",type=int, help="timeout value for test execution")
    parser.add_argument('--jenkins', action="store",help="jenkins output file prefix")
    parser.add_argument('--verbose', '-v', action = 'store_true', default = False,
                        help = 'Verbose reporting')
    args = parser.parse_args()

    black_hole = open('/dev/null', 'w')
    print_status = print_status_verbose if args.verbose else print_status_short

    test_to_run = []
    modes_to_run = all_modes if not args.mode else [args.mode]
    for mode in modes_to_run:
        prefix = os.path.join('build', mode, 'tests')
        for test in other_tests:
            test_to_run.append((os.path.join(prefix, test),'other'))
        for test in boost_tests:
            test_to_run.append((os.path.join(prefix, test),'boost'))
        test_to_run.append(('tests/memcached/test.py --mode ' + mode + (' --fast' if args.fast else ''),'other'))
        test_to_run.append((os.path.join(prefix, 'distributed_test') + ' -c 2','other'))


        allocator_test_path = os.path.join(prefix, 'allocator_test')
        if args.fast:
            if mode == 'debug':
                test_to_run.append((allocator_test_path + ' --iterations 5','other'))
            else:
                test_to_run.append((allocator_test_path + ' --time 0.1','other'))
        else:
            test_to_run.append((allocator_test_path,'other'))

    if args.name:
        test_to_run = [t for t in test_to_run if args.name in t[0]]


    all_ok = True

    n_total = len(test_to_run)
    env = os.environ
    # disable false positive due to new (with_alignment(...)) ...
    env['ASAN_OPTIONS'] = 'alloc_dealloc_mismatch=0'
    for n, test in enumerate(test_to_run):
        path = test[0]
        prefix = '[%d/%d]' % (n + 1, n_total)
        print_status('%s RUNNING %s' % (prefix, path))
        signal.signal(signal.SIGALRM, alarm_handler)
        if args.jenkins and test[1] == 'boost':
           mode = 'release'
           if test[0].startswith(os.path.join('build','debug')):
              mode = 'debug'
           xmlout = args.jenkins+"."+mode+"."+os.path.basename(test[0])+".boost.xml"
           path = path + " --output_format=XML --log_level=all --report_level=no --log_sink=" + xmlout
           print(path)
        if os.path.isfile('tmp.out'):
           os.remove('tmp.out')
        outf=open('tmp.out','w')
        proc = subprocess.Popen(path.split(' '), stdout=outf, stderr=subprocess.PIPE, env=env,preexec_fn=os.setsid)
        signal.alarm(args.timeout)
        err = None
        out = None
        try:
            out,err = proc.communicate()
            signal.alarm(0)
        except:
            os.killpg(os.getpgid(proc.pid), signal.SIGKILL)
            proc.kill()
            proc.returncode = -1
        finally:
            outf.close();
            if proc.returncode:
                print_status('FAILED: %s\n' % (path))
                if proc.returncode == -1:
                    print_status('TIMED OUT\n')
                print('=== stdout START ===')
                with open('tmp.out') as outf:
                   for line in outf:
                       print(line)
                print('=== stdout END ===')
                if err:
                    print('=== stderr START ===')
                    print(err.decode())
                    print('=== stderr END ===')
                all_ok = False
            else:
                print_status('%s PASSED %s' % (prefix, path))

    if all_ok:
        print('\nOK.')
    else:
        print_status('')
        sys.exit(1)<|MERGE_RESOLUTION|>--- conflicted
+++ resolved
@@ -34,7 +34,7 @@
     'foreign_ptr_test',
     'semaphore_test',
     'shared_ptr_test',
-<<<<<<< HEAD
+    'fileiotest',
     'urchin/bytes_ostream_test',
     'urchin/types_test',
     'urchin/keys_test',
@@ -55,9 +55,6 @@
     'urchin/frozen_mutation_test',
     'urchin/gossiping_property_file_snitch_test',
     'urchin/row_cache_test',
-=======
-    'fileiotest',
->>>>>>> f687ec40
 ]
 
 other_tests = [
