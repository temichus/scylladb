--- conflicted
+++ resolved
@@ -56,7 +56,6 @@
     // replica_set_type = frozen<list<tablet_replica>>
     auto id = generate_legacy_id(db::system_keyspace::NAME, db::system_keyspace::TABLETS);
     // Bump the schema version offset for tablet repair scheduler columns
-    constexpr uint16_t schema_version_offset = 1;
     return schema_builder(db::system_keyspace::NAME, db::system_keyspace::TABLETS, id)
             .with_column("table_id", uuid_type, column_kind::partition_key)
             .with_column("tablet_count", int32_type, column_kind::static_column)
@@ -70,14 +69,10 @@
             .with_column("session", uuid_type)
             .with_column("resize_type", utf8_type, column_kind::static_column)
             .with_column("resize_seq_number", long_type, column_kind::static_column)
-<<<<<<< HEAD
             .with_column("repair_time", timestamp_type)
             .with_column("repair_task_info", tablet_task_info_type)
             .with_column("repair_scheduler_config", repair_scheduler_config_type, column_kind::static_column)
-            .with_version(db::system_keyspace::generate_schema_version(id, schema_version_offset))
-=======
             .with_hash_version()
->>>>>>> 8738d9bf
             .build();
 }
 
